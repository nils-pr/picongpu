/* Copyright 2013-2017 Axel Huebl, Heiko Burau, Rene Widera, Wen Fu,
 *                     Marco Garten, Alexander Grund, Richard Pausch
 *
 * This file is part of PIConGPU.
 *
 * PIConGPU is free software: you can redistribute it and/or modify
 * it under the terms of the GNU General Public License as published by
 * the Free Software Foundation, either version 3 of the License, or
 * (at your option) any later version.
 *
 * PIConGPU is distributed in the hope that it will be useful,
 * but WITHOUT ANY WARRANTY; without even the implied warranty of
 * MERCHANTABILITY or FITNESS FOR A PARTICULAR PURPOSE.  See the
 * GNU General Public License for more details.
 *
 * You should have received a copy of the GNU General Public License
 * along with PIConGPU.
 * If not, see <http://www.gnu.org/licenses/>.
 */

#pragma once

#include "pmacc_types.hpp"
#include "particles/frame_types.hpp"
#include "particles/memory/boxes/ParticlesBox.hpp"
#include "particles/memory/boxes/TileDataBox.hpp"
#include "simulation_types.hpp"
#include "simulation_defines.hpp"

#include "fields/FieldE.hpp"
#include "fields/FieldB.hpp"

#include "memory/boxes/DataBox.hpp"
#include "memory/boxes/CachedBox.hpp"

#include <curand_kernel.h>

#include "nvidia/functors/Assign.hpp"
#include "mappings/threads/ThreadCollective.hpp"

#include "plugins/radiation/parameters.hpp"

#include "nvidia/rng/RNG.hpp"
#include "nvidia/rng/methods/Xor.hpp"
#include "nvidia/rng/distributions/Normal_float.hpp"

#include "particles/operations/Assign.hpp"
#include "particles/operations/Deselect.hpp"
#include "nvidia/atomic.hpp"
#include "particles/InterpolationForPusher.hpp"
#include "memory/shared/Allocate.hpp"
#include "traits/HasFlag.hpp"

namespace picongpu
{

using namespace PMacc;


struct KernelDeriveParticles
{
    template<class T_MyParBox, class T_OtherFrameBox, class T_ManipulateFunctor, class Mapping>
    DINLINE void operator()(T_MyParBox myBox, T_OtherFrameBox otherBox, T_ManipulateFunctor manipulateFunctor, Mapping mapper) const
    {
        using namespace PMacc::particles::operations;
        typedef typename T_MyParBox::FramePtr MyFramePtr;
        typedef typename T_OtherFrameBox::FramePtr OtherFramePtr;

        PMACC_SMEM( frame, OtherFramePtr );

        PMACC_SMEM( myFrame, MyFramePtr );


<<<<<<< HEAD
    const DataSpace<Mapping::Dim> block = mapper.getSuperCellIndex(DataSpace<simDim > (blockIdx));
    /* offset of the superCell (in cells, without any guards) to the origin of the local domain */
    const DataSpace<simDim> localSuperCellOffset =
        block * SuperCellSize::toRT()
        - mapper.getGuardingSuperCells() * SuperCellSize::toRT();

    if (threadIdx.x == 0)
    {
        frame = otherBox.getFirstFrame(block);
        if (frame.isValid())
        {
            //we have everything to clone
            myFrame = myBox.getEmptyFrame();
        }
    }
    __syncthreads();
    while (frame.isValid()) //move over all Frames
    {
        PMACC_AUTO(parDest, myFrame[threadIdx.x]);
        PMACC_AUTO(parSrc, frame[threadIdx.x]);
        assign(parDest, deselect<particleId>(parSrc));

        manipulateFunctor(localSuperCellOffset,
                          parDest, parSrc,
                          true, parSrc[multiMask_] == 1);

        __syncthreads();
=======
        typedef typename Mapping::SuperCellSize SuperCellSize;


        const DataSpace<Mapping::Dim> block = mapper.getSuperCellIndex(DataSpace<simDim > (blockIdx));
        /* offset of the superCell (in cells, without any guards) to the origin of the local domain */
        const DataSpace<simDim> localSuperCellOffset =
            block * SuperCellSize::toRT()
            - mapper.getGuardingSuperCells() * SuperCellSize::toRT();
>>>>>>> b3fac727

        if (threadIdx.x == 0)
        {
            frame = otherBox.getFirstFrame(block);
            if (frame.isValid())
            {
                //we have everything to clone
                myFrame = myBox.getEmptyFrame();
            }
        }
        __syncthreads();
        while (frame.isValid()) //move over all Frames
        {
            auto parDest = myFrame[threadIdx.x];
            auto parSrc = frame[threadIdx.x];
            assign(parDest, deselect<particleId>(parSrc));

            manipulateFunctor(localSuperCellOffset,
                              parDest, parSrc,
                              true, parSrc[multiMask_] == 1);

            __syncthreads();

            if (threadIdx.x == 0)
            {
                myBox.setAsLastFrame(myFrame, block);

                frame = otherBox.getNextFrame(frame);
                if (frame.isValid())
                {
                    myFrame = myBox.getEmptyFrame();
                }
            }
            __syncthreads();
        }
    }
};

struct KernelManipulateAllParticles
{
    /* kernel must called with one dimension for blockSize */
    template<typename T_ParticleFunctor,typename T_ParBox,  class Mapping>
    DINLINE void operator()(
        T_ParBox pb,
        T_ParticleFunctor particleFunctor,
        Mapping mapper) const
    {
        typedef typename T_ParBox::FramePtr FramePtr;
        PMACC_SMEM( frame, FramePtr );

<<<<<<< HEAD
    /* offset of the superCell (in cells, without any guards) to the origin of the local domain */
    const DataSpace<simDim> localSuperCellOffset =
        superCellIdx * SuperCellSize::toRT()
        - mapper.getGuardingSuperCells() * SuperCellSize::toRT();
=======
        typedef typename Mapping::SuperCellSize SuperCellSize;

>>>>>>> b3fac727

        const DataSpace<simDim > threadIndex(threadIdx);
        const int linearThreadIdx = DataSpaceOperations<simDim>::template map<SuperCellSize > (threadIndex);

<<<<<<< HEAD
    while (frame.isValid())
    {
        PMACC_AUTO(particle, frame[linearThreadIdx]);
        particleFunctor(localSuperCellOffset, particle, particle, isParticle, isParticle);
=======
        const DataSpace<simDim> superCellIdx(mapper.getSuperCellIndex(DataSpace<simDim > (blockIdx)));
>>>>>>> b3fac727

        if (linearThreadIdx == 0)
        {
            frame = pb.getLastFrame(superCellIdx);
        }
<<<<<<< HEAD
        isParticle = true;
        __syncthreads();
    }
}

template<class BlockDescription_, class ParBox, class BBox, class EBox, class Mapping, class FrameSolver>
__global__ void kernelMoveAndMarkParticles(ParBox pb,
                                           EBox fieldE,
                                           BBox fieldB,
                                           FrameSolver frameSolver,
                                           Mapping mapper)
{
    /* definitions for domain variables, like indices of blocks and threads
     *
     * conversion from block to linear frames */
    typedef typename BlockDescription_::SuperCellSize SuperCellSize;
    typedef typename ParBox::FramePtr FramePtr;

    const DataSpace<simDim> block(mapper.getSuperCellIndex(DataSpace<simDim > (blockIdx)));

    const DataSpace<simDim > threadIndex(threadIdx);
    const int linearThreadIdx = DataSpaceOperations<simDim>::template map<SuperCellSize > (threadIndex);

    const DataSpace<simDim> blockCell = block * SuperCellSize::toRT();

    FramePtr frame;

    __shared__ int mustShift;
    lcellId_t particlesInSuperCell;


    if (linearThreadIdx == 0)
    {
        mustShift = 0;
    }
    frame = pb.getLastFrame(block);
    particlesInSuperCell = pb.getSuperCell(block).getSizeLastFrame();

    PMACC_AUTO(cachedB, CachedBox::create < 0, typename BBox::ValueType > (BlockDescription_()));
    PMACC_AUTO(cachedE, CachedBox::create < 1, typename EBox::ValueType > (BlockDescription_()));

    __syncthreads();
    if (!frame.isValid())
        return; //end kernel if we have no frames
=======
>>>>>>> b3fac727

        __syncthreads();
        if (!frame.isValid())
            return; //end kernel if we have no frames

        /* BUGFIX to issue #538
         * volatile prohibits that the compiler creates wrong code*/
        volatile bool isParticle = (*frame)[linearThreadIdx][multiMask_];

        /* offset of the superCell (in cells, without any guards) to the origin of the local domain */
        const DataSpace<simDim> localSuperCellOffset =
            superCellIdx * SuperCellSize::toRT()
            - mapper.getGuardingSuperCells() * SuperCellSize::toRT();

        __syncthreads();

        while (frame.isValid())
        {
            auto particle = frame[linearThreadIdx];
            particleFunctor(localSuperCellOffset, particle, particle, isParticle, isParticle);

            __syncthreads();
            if (linearThreadIdx == 0)
            {
                frame = pb.getPreviousFrame(frame);
            }
            isParticle = true;
            __syncthreads();
        }
    }
};

template< class BlockDescription_ >
struct KernelMoveAndMarkParticles
{
    template<class ParBox, class BBox, class EBox, class Mapping, class FrameSolver>
    DINLINE void operator()(
       ParBox pb,
       EBox fieldE,
       BBox fieldB,
       FrameSolver frameSolver,
       Mapping mapper) const
   {
       /* definitions for domain variables, like indices of blocks and threads
        *
        * conversion from block to linear frames */
       typedef typename BlockDescription_::SuperCellSize SuperCellSize;
       typedef typename ParBox::FramePtr FramePtr;

       const DataSpace<simDim> block(mapper.getSuperCellIndex(DataSpace<simDim > (blockIdx)));


       const DataSpace<simDim > threadIndex(threadIdx);
       const int linearThreadIdx = DataSpaceOperations<simDim>::template map<SuperCellSize > (threadIndex);


       const DataSpace<simDim> blockCell = block * SuperCellSize::toRT();



       FramePtr frame;

       PMACC_SMEM( mustShift, int );
       lcellId_t particlesInSuperCell;


       if (linearThreadIdx == 0)
       {
           mustShift = 0;
       }
       frame = pb.getLastFrame(block);
       particlesInSuperCell = pb.getSuperCell(block).getSizeLastFrame();

       auto cachedB = CachedBox::create < 0, typename BBox::ValueType > (BlockDescription_());
       auto cachedE = CachedBox::create < 1, typename EBox::ValueType > (BlockDescription_());

       __syncthreads();
       if (!frame.isValid())
           return; //end kernel if we have no frames


       auto fieldBBlock = fieldB.shift(blockCell);

       nvidia::functors::Assign assign;
       ThreadCollective<BlockDescription_> collective(linearThreadIdx);
       collective(
                 assign,
                 cachedB,
                 fieldBBlock
                 );

       auto fieldEBlock = fieldE.shift(blockCell);
       collective(
                 assign,
                 cachedE,
                 fieldEBlock
                 );
       __syncthreads();

       /*move over frames and call frame solver*/
       while (frame.isValid())
       {
           if (linearThreadIdx < particlesInSuperCell)
           {
               frameSolver(*frame, linearThreadIdx, cachedB, cachedE, mustShift);
           }
           frame = pb.getPreviousFrame(frame);
           particlesInSuperCell = PMacc::math::CT::volume<SuperCellSize>::type::value;

       }
       __syncthreads();
       /*set in SuperCell the mustShift flag which is a optimization for shift particles and fillGaps*/
       if (linearThreadIdx == 0 && mustShift == 1)
       {
           pb.getSuperCell(mapper.getSuperCellIndex(DataSpace<simDim > (blockIdx))).setMustShift(true);
       }
   }
};

template<class PushAlgo, class TVec, class T_Field2ParticleInterpolation>
struct PushParticlePerFrame
{

    template<class FrameType, class BoxB, class BoxE >
    DINLINE void operator()(FrameType& frame, int localIdx, BoxB& bBox, BoxE& eBox, int& mustShift)
    {

        typedef TVec Block;
        typedef T_Field2ParticleInterpolation Field2ParticleInterpolation;

        typedef typename BoxB::ValueType BType;
        typedef typename BoxE::ValueType EType;

        auto particle = frame[localIdx];
        const float_X weighting = particle[weighting_];

        floatD_X pos = particle[position_];
        const int particleCellIdx = particle[localCellIdx_];

        DataSpace<TVec::dim> localCell(DataSpaceOperations<TVec::dim>::template map<TVec > (particleCellIdx));

        const fieldSolver::numericalCellType::traits::FieldPosition<FieldE> fieldPosE;
        const fieldSolver::numericalCellType::traits::FieldPosition<FieldB> fieldPosB;

        auto functorEfield = CreateInterpolationForPusher<Field2ParticleInterpolation>()( eBox.shift(localCell).toCursor(), fieldPosE() );
        auto functorBfield = CreateInterpolationForPusher<Field2ParticleInterpolation>()( bBox.shift(localCell).toCursor(), fieldPosB() );

        float3_X mom = particle[momentum_];
        const float_X mass = attribute::getMass(weighting,particle);

        PushAlgo push;
        push(
             functorBfield,
             functorEfield,
             pos,
             mom,
             mass,
             attribute::getCharge(weighting,particle),
             weighting
             );
        particle[momentum_] = mom;


        DataSpace<simDim> dir;
        for (uint32_t i = 0; i < simDim; ++i)
        {
            /* ATTENTION we must handle float rounding errors
             * pos in range [-1;2)
             *
             * If pos is negative and very near to 0 (e.g. pos < -1e-8)
             * and we move pos with pos+=1.0 back to normal in cell postion
             * we get a rounding error and pos is assigned to 1. This breaks
             * our in cell definition range [0,1)
             *
             * if pos negativ moveDir is set to -1
             * if pos positive and >1 moveDir is set to +1
             * 0 (zero) if particle stays in cell
             */
            float_X moveDir = math::floor(pos[i]);
            /* shift pos back to cell range [0;1)*/
            pos[i] -= moveDir;
            /* check for rounding errors and correct them
             * if position now is 1 we have a rounding error
             *
             * We correct moveDir that we not have left the cell
             */
            const float_X valueCorrector = math::floor(pos[i]);
            /* One has also to correct moveDir for the following reason:
             * Imagine a new particle moves to -1e-20, leaving the cell to the left,
             * setting moveDir to -1.
             * The new in-cell position will be -1e-20 + 1.0,
             * which can flip to 1.0 (wrong value).
             * We move the particle back to the old cell at position 0.0 and
             * moveDir has to be corrected back, too (add +1 again).*/
            moveDir += valueCorrector;
            /* If we have corrected moveDir we must set pos to 0 */
            pos[i] -= valueCorrector;
            dir[i] = precisionCast<int>(moveDir);
        }
        particle[position_] = pos;

        /* new local cell position after particle move
         * can be out of supercell
         */
        localCell += dir;

        /* ATTENTION ATTENTION we cast to unsigned, this means that a negative
         * direction is know a very very big number, than we compare with supercell!
         *
         * if particle is inside of the supercell the **unsigned** representation
         * of dir is always >= size of the supercell
         */
        for (uint32_t i = 0; i < simDim; ++i)
            dir[i] *= precisionCast<uint32_t>(localCell[i]) >= precisionCast<uint32_t>(TVec::toRT()[i]) ? 1 : 0;

        /* if partice is outside of the supercell we use mod to
         * set particle at cell supercellSize to 1
         * and partticle at cell -1 to supercellSize-1
         * % (mod) can't use with negativ numbers, we add one supercellSize to hide this
         *
        localCell.x() = (localCell.x() + TVec::x) % TVec::x;
        localCell.y() = (localCell.y() + TVec::y) % TVec::y;
        localCell.z() = (localCell.z() + TVec::z) % TVec::z;
         */

        /*dir is only +1 or -1 if particle is outside of supercell
         * y=cell-(dir*superCell_size)
         * y=0 if dir==-1
         * y=superCell_size if dir==+1
         * for dir 0 localCel is not changed
         */
        localCell -= (dir * TVec::toRT());
        /*calculate one dimensional cell index*/
        particle[localCellIdx_] = DataSpaceOperations<TVec::dim>::template map<TVec > (localCell);

        /* [ dir + int(dir < 0)*3 ] == [ (dir + 3) %3 = y ]
         * but without modulo
         * y=0 for dir = 0
         * y=1 for dir = 1
         * y=2 for dir = -1
         */
        int direction = 1;
        uint32_t exchangeType = 1; // see libPMacc/include/types.h for RIGHT, BOTTOM and BACK
        for (uint32_t i = 0; i < simDim; ++i)
        {
            direction += (dir[i] == -1 ? 2 : dir[i]) * exchangeType;
            exchangeType *= 3; // =3^i (1=RIGHT, 3=BOTTOM; 9=BACK)
        }

        particle[multiMask_] = direction;

        /* set our tuning flag if minimal one particle leave the supercell
         * This flag is needed for later fast shift of particles only if needed
         */
        if (direction >= 2)
        {
            /* if we did not use atomic we would get a WAW error */
            nvidia::atomicAllExch(&mustShift, 1);
        }
    }
};



} //namespace<|MERGE_RESOLUTION|>--- conflicted
+++ resolved
@@ -71,35 +71,6 @@
         PMACC_SMEM( myFrame, MyFramePtr );
 
 
-<<<<<<< HEAD
-    const DataSpace<Mapping::Dim> block = mapper.getSuperCellIndex(DataSpace<simDim > (blockIdx));
-    /* offset of the superCell (in cells, without any guards) to the origin of the local domain */
-    const DataSpace<simDim> localSuperCellOffset =
-        block * SuperCellSize::toRT()
-        - mapper.getGuardingSuperCells() * SuperCellSize::toRT();
-
-    if (threadIdx.x == 0)
-    {
-        frame = otherBox.getFirstFrame(block);
-        if (frame.isValid())
-        {
-            //we have everything to clone
-            myFrame = myBox.getEmptyFrame();
-        }
-    }
-    __syncthreads();
-    while (frame.isValid()) //move over all Frames
-    {
-        PMACC_AUTO(parDest, myFrame[threadIdx.x]);
-        PMACC_AUTO(parSrc, frame[threadIdx.x]);
-        assign(parDest, deselect<particleId>(parSrc));
-
-        manipulateFunctor(localSuperCellOffset,
-                          parDest, parSrc,
-                          true, parSrc[multiMask_] == 1);
-
-        __syncthreads();
-=======
         typedef typename Mapping::SuperCellSize SuperCellSize;
 
 
@@ -108,7 +79,6 @@
         const DataSpace<simDim> localSuperCellOffset =
             block * SuperCellSize::toRT()
             - mapper.getGuardingSuperCells() * SuperCellSize::toRT();
->>>>>>> b3fac727
 
         if (threadIdx.x == 0)
         {
@@ -159,79 +129,18 @@
         typedef typename T_ParBox::FramePtr FramePtr;
         PMACC_SMEM( frame, FramePtr );
 
-<<<<<<< HEAD
-    /* offset of the superCell (in cells, without any guards) to the origin of the local domain */
-    const DataSpace<simDim> localSuperCellOffset =
-        superCellIdx * SuperCellSize::toRT()
-        - mapper.getGuardingSuperCells() * SuperCellSize::toRT();
-=======
         typedef typename Mapping::SuperCellSize SuperCellSize;
 
->>>>>>> b3fac727
 
         const DataSpace<simDim > threadIndex(threadIdx);
         const int linearThreadIdx = DataSpaceOperations<simDim>::template map<SuperCellSize > (threadIndex);
 
-<<<<<<< HEAD
-    while (frame.isValid())
-    {
-        PMACC_AUTO(particle, frame[linearThreadIdx]);
-        particleFunctor(localSuperCellOffset, particle, particle, isParticle, isParticle);
-=======
         const DataSpace<simDim> superCellIdx(mapper.getSuperCellIndex(DataSpace<simDim > (blockIdx)));
->>>>>>> b3fac727
 
         if (linearThreadIdx == 0)
         {
             frame = pb.getLastFrame(superCellIdx);
         }
-<<<<<<< HEAD
-        isParticle = true;
-        __syncthreads();
-    }
-}
-
-template<class BlockDescription_, class ParBox, class BBox, class EBox, class Mapping, class FrameSolver>
-__global__ void kernelMoveAndMarkParticles(ParBox pb,
-                                           EBox fieldE,
-                                           BBox fieldB,
-                                           FrameSolver frameSolver,
-                                           Mapping mapper)
-{
-    /* definitions for domain variables, like indices of blocks and threads
-     *
-     * conversion from block to linear frames */
-    typedef typename BlockDescription_::SuperCellSize SuperCellSize;
-    typedef typename ParBox::FramePtr FramePtr;
-
-    const DataSpace<simDim> block(mapper.getSuperCellIndex(DataSpace<simDim > (blockIdx)));
-
-    const DataSpace<simDim > threadIndex(threadIdx);
-    const int linearThreadIdx = DataSpaceOperations<simDim>::template map<SuperCellSize > (threadIndex);
-
-    const DataSpace<simDim> blockCell = block * SuperCellSize::toRT();
-
-    FramePtr frame;
-
-    __shared__ int mustShift;
-    lcellId_t particlesInSuperCell;
-
-
-    if (linearThreadIdx == 0)
-    {
-        mustShift = 0;
-    }
-    frame = pb.getLastFrame(block);
-    particlesInSuperCell = pb.getSuperCell(block).getSizeLastFrame();
-
-    PMACC_AUTO(cachedB, CachedBox::create < 0, typename BBox::ValueType > (BlockDescription_()));
-    PMACC_AUTO(cachedE, CachedBox::create < 1, typename EBox::ValueType > (BlockDescription_()));
-
-    __syncthreads();
-    if (!frame.isValid())
-        return; //end kernel if we have no frames
-=======
->>>>>>> b3fac727
 
         __syncthreads();
         if (!frame.isValid())
