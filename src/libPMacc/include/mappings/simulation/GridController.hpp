/**
 * Copyright 2013 Axel Huebl, Felix Schmitt, Rene Widera, Wolfgang Hoenig
 *
 * This file is part of libPMacc. 
 * 
 * libPMacc is free software: you can redistribute it and/or modify 
 * it under the terms of of either the GNU General Public License or 
 * the GNU Lesser General Public License as published by 
 * the Free Software Foundation, either version 3 of the License, or 
 * (at your option) any later version. 
 * libPMacc is distributed in the hope that it will be useful, 
 * but WITHOUT ANY WARRANTY; without even the implied warranty of 
 * MERCHANTABILITY or FITNESS FOR A PARTICULAR PURPOSE.  See the 
 * GNU General Public License and the GNU Lesser General Public License 
 * for more details. 
 * 
 * You should have received a copy of the GNU General Public License 
 * and the GNU Lesser General Public License along with libPMacc. 
 * If not, see <http://www.gnu.org/licenses/>. 
 */ 
 

#ifndef _GRIDCONTROLLER_HPP
#define	_GRIDCONTROLLER_HPP


#include "dimensions/DataSpace.hpp"
#include "dimensions/DataSpaceOperations.hpp"
#include "mappings/simulation/EnvironmentController.hpp"
#include "communication/CommunicatorMPI.hpp"
#include "mappings/simulation/SubGrid.hpp"

namespace PMacc
{
    
        /**
         * GridController manages grid information.
         *
         * GridController provides information for a DIM-dimensional grid
         * such as the number of GPU nodes and the current node's position in the grid
         * and manages sliding window.
         * GridController is a singleton.
         *
         * @tparam DIM dimension of the controlled grid
         */
        template <unsigned DIM>
        class GridController
        {
        public:

            /**
             * Initialisation of the controller.
             *
             * This methode must be called before any subgrids or buffers are used.
             *
             * @param nodes number of GPU nodes in each dimension
             * @param periodic specifying whether the grid is periodic (1) or not (0) in each dimension
             */
            void init(DataSpace<DIM> nodes, DataSpace<DIM> periodic = DataSpace<DIM>())
            {
                static bool commIsInit = false;
                if (!commIsInit)
                {
                    gpuNodes = nodes;

                    DataSpace<DIM3> tmp;
                    DataSpace<DIM3> periodicTmp;
                    tmp[0] = nodes[0];
                    periodicTmp[0] = periodic[0];
                    if (DIM < DIM2)
                    {
                        tmp[1] = 1;
                        periodicTmp[1] = 1;
                    }
                    else
                    {
                        tmp[1] = nodes[1];
                        periodicTmp[1] = periodic[1];
                    }

                    if (DIM < DIM3)
                    {
                        tmp[2] = 1;
                        periodicTmp[2] = 1;
                    }
                    else
                    {
                        tmp[2] = nodes[2];
                        periodicTmp[2] = periodic[2];
                    }

                    comm.init(tmp, periodicTmp);
                    commIsInit = true;

                    Environment<DIM>::getInstance().getEnvironmentController().setCommunicator(comm);
                }
            }

            /**
             * Returns the number of GPU nodes in each dimension.
             *
             * @return number of nodes
             */
            const DataSpace<DIM> getGpuNodes() const
            {
                return gpuNodes;
            }

            /**
             * Returns the position of the calling process' GPU in the grid.
             *
             * @return current GPU position
             * */
            const DataSpace<DIM> getPosition()
            {
                return comm.getCoordinates();
            }

            /**
             * Returns the local rank of the caller on the current host.
             *
             * return local rank on host
             */
            uint32_t getHostRank()
            {
                return comm.getHostRank();
            }

            /**
             * Returns the global rank of the caller among all hosts.
             *
             * @return global rank
             */
            uint32_t getGlobalRank()
            {
                return comm.getRank();
            }

            /**
             * Returns the global size of the caller among all hosts.
             *
             * @return global number of ranks
             */
            uint32_t getGlobalSize()
            {
                return comm.getSize();
            }

<<<<<<< HEAD
            comm.init(tmp, periodicTmp);
            commIsInit = true;

            EnvironmentController::getInstance().setCommunicator(comm);
        }
    }

    /**
     * Returns the instance of the controller.
     *
     * This class is a singleton class.
     *
     * @return a controller instance
     */
    static GridController<DIM>& getInstance()
    {
        static GridController<DIM> instance;
        return instance;
    }

    /**
     * Returns the number of GPU nodes in each dimension.
     *
     * @return number of nodes
     */
    const DataSpace<DIM> getGpuNodes() const
    {
        return gpuNodes;
    }

    /**
     * Returns the position of the calling process' GPU in the grid.
     *
     * @return current GPU position
     * */
    const DataSpace<DIM> getPosition() const
    {
        return comm.getCoordinates();
    }
    
    /**
     * Returns the scalar position (rank) of this GPU,
     * depending on its current grid position 
     * 
     * @return current grid position as scalar value
     */
    uint32_t getScalarPosition() const
    {
        return DataSpaceOperations<DIM>::map(getGpuNodes(), getPosition());
    }

    /**
     * Returns the local rank of the caller on the current host.
     *
     * return local rank on host
     */
    uint32_t getHostRank()
    {
        return comm.getHostRank();
    }

    /**
     * Returns the global MPI rank of the caller among all hosts.
     *
     * @return global MPI rank
     */
    uint32_t getGlobalRank()
    {
        return comm.getRank();
    }

    /**
     * Returns the global MPI size.
     *
     * @return global number of MPI ranks
     */
    uint32_t getGlobalSize()
    {
        return comm.getSize();
    }

    /**
     * Initialises a slide of the simulation area.
     *
     * Starts a slide of the simulation area. In the process, GPU nodes are
     * reassigned to new grid positions to enable large simulation areas
     * to be computed.
     * All nodes in the simulation must call this function at the same iteration.
     *
     * @return true if the position of the calling GPU is switched to the end, false otherwise
     */
    bool slide()
    {
        /* wait that all tasks are finished */
        Manager::getInstance().waitForAllTasks();

        bool result = comm.slide();

        updateGlobalOffset();

        return result;
    }
    
    /**
     * Slides multiple times.
     * 
     * @param[in] numSlides number of slides
     * @return true if the position of gpu is switched to the end, else false
     */
    bool setNumSlides(size_t numSlides)
    {
        bool result = comm.setNumSlides(numSlides);
        updateGlobalOffset();
        return result;
    }

    /**
     * Returns a Mask which describes all neighbouring GPU nodes.
     *
     * @return Mask with all neighbors
     */
    const Mask& getCommunicationMask() const
    {
        return EnvironmentController::getInstance().getCommunicationMask();
    }

    /**
     * Returns the MPI communicator class
     * 
     * @return current CommunicatorMPI
     */
    CommunicatorMPI<DIM>& getCommunicator()
    {
        return comm;
    }

private:

    /**
     * Constructor
     */
    GridController() : gpuNodes(DataSpace<DIM>())
    {

    }

    /**
     * Constructor
     */
    GridController(const GridController& gc)
    {

    }
    
    /**
     * Sets globalOffset using the current position.
     * 
     * (This function is idempotent)
     */
    void updateGlobalOffset()
    {
        /* if we slide we must change our globalOffset of the simulation
         * (only change slide direction Y)
         */
        int gpuOffset_y = this->getPosition().y();
        PMACC_AUTO(simBox, SubGrid<DIM>::getInstance().getSimulationBox());
        DataSpace<DIM> globalOffset(simBox.getGlobalOffset());
        /* this is allowed in the case that we use sliding window
         * because size in Y direction is the same for all gpus domains
         */
        globalOffset.y() = gpuOffset_y * simBox.getLocalSize().y();
        SubGrid<DIM>::getInstance().setGlobalOffset(globalOffset);
    }

    /**
     * Communicator for MPI
     */
    static CommunicatorMPI<DIM> comm;

    /**
     * number of GPU nodes for each direction
     */
    DataSpace<DIM> gpuNodes;
};

template <unsigned DIM>
CommunicatorMPI<DIM> GridController<DIM>::comm;
=======
            /**
             * Initialises a slide of the simulation area.
             *
             * Starts a slide of the simulation area. In the process, GPU nodes are
             * reassigned to new grid positions to enable large simulation areas
             * to be computed.
             * All nodes in the simulation must call this function at the same iteration.
             *
             * @return true if the position of the calling GPU is switched to the end, false otherwise
             */
            bool slide()
            {
                Environment<DIM>::getInstance().getManager().waitForAllTasks();//wait that all TAsk are finisehd

                bool result=comm.slide();

                /* if we slide we must change our globalOffset of the simulation
                 * (only change slide direction Y)
                 */
                int gpuOffset_y = this->getPosition().y();
                PMACC_AUTO(simBox, Environment<DIM>::getInstance().getSubGrid().getSimulationBox());
                DataSpace<DIM> globalOffset(simBox.getGlobalOffset());
                /* this is allowed in the case that we use sliding window
                 * because size in Y direction is the same for all gpus domains
                 */
                globalOffset.y() = gpuOffset_y * simBox.getLocalSize().y();
                Environment<DIM>::getInstance().getSubGrid().setGlobalOffset(globalOffset);
                //SubGrid<DIM>::getInstance().setGlobalOffset(globalOffset);

                return result;
            }

            /**
             * Returns a Mask which describes all neighbouring GPU nodes.
             *
             * @return Mask with all neighbors
             */
            const Mask& getCommunicationMask() const
            {
                return Environment<DIM>::getInstance().getEnvironmentController().getCommunicationMask();
            }

            CommunicatorMPI<DIM>& getCommunicator()
            {
                return comm;
            }

        private:

            friend Environment<DIM>;
            /**
             * Constructor
             */
            GridController() : gpuNodes(DataSpace<DIM>())
            {

            }

            /**
             * Constructor
             */
            GridController(const GridController& gc)
            {

            }

            /**
             * Returns the instance of the controller.
             *
             * This class is a singleton class.
             *
             * @return a controller instance
             */
            static GridController<DIM>& getInstance()
            {
                static GridController<DIM> instance;
                return instance;
            }
            
            /**
             * Communicator for MPI
             */
            static CommunicatorMPI<DIM> comm;

            /**
             * number of GPU nodes for each direction
             */
            DataSpace<DIM> gpuNodes;
        };

        template <unsigned DIM>
        CommunicatorMPI<DIM> GridController<DIM>::comm;
>>>>>>> 3a976236

} //namespace PMacc



#endif	/* _GRIDCONTROLLER_HPP */
<|MERGE_RESOLUTION|>--- conflicted
+++ resolved
@@ -111,83 +111,12 @@
              *
              * @return current GPU position
              * */
-            const DataSpace<DIM> getPosition()
+    const DataSpace<DIM> getPosition() const
             {
                 return comm.getCoordinates();
             }
-
-            /**
-             * Returns the local rank of the caller on the current host.
-             *
-             * return local rank on host
-             */
-            uint32_t getHostRank()
-            {
-                return comm.getHostRank();
-            }
-
-            /**
-             * Returns the global rank of the caller among all hosts.
-             *
-             * @return global rank
-             */
-            uint32_t getGlobalRank()
-            {
-                return comm.getRank();
-            }
-
-            /**
-             * Returns the global size of the caller among all hosts.
-             *
-             * @return global number of ranks
-             */
-            uint32_t getGlobalSize()
-            {
-                return comm.getSize();
-            }
-
-<<<<<<< HEAD
-            comm.init(tmp, periodicTmp);
-            commIsInit = true;
-
-            EnvironmentController::getInstance().setCommunicator(comm);
-        }
-    }
-
-    /**
-     * Returns the instance of the controller.
-     *
-     * This class is a singleton class.
-     *
-     * @return a controller instance
-     */
-    static GridController<DIM>& getInstance()
-    {
-        static GridController<DIM> instance;
-        return instance;
-    }
-
-    /**
-     * Returns the number of GPU nodes in each dimension.
-     *
-     * @return number of nodes
-     */
-    const DataSpace<DIM> getGpuNodes() const
-    {
-        return gpuNodes;
-    }
-
-    /**
-     * Returns the position of the calling process' GPU in the grid.
-     *
-     * @return current GPU position
-     * */
-    const DataSpace<DIM> getPosition() const
-    {
-        return comm.getCoordinates();
-    }
-    
-    /**
+    
+            /**
      * Returns the scalar position (rank) of this GPU,
      * depending on its current grid position 
      * 
@@ -199,58 +128,59 @@
     }
 
     /**
-     * Returns the local rank of the caller on the current host.
-     *
-     * return local rank on host
-     */
-    uint32_t getHostRank()
-    {
-        return comm.getHostRank();
-    }
-
-    /**
+             * Returns the local rank of the caller on the current host.
+             *
+             * return local rank on host
+             */
+            uint32_t getHostRank()
+            {
+                return comm.getHostRank();
+            }
+
+            /**
      * Returns the global MPI rank of the caller among all hosts.
-     *
+             *
      * @return global MPI rank
-     */
-    uint32_t getGlobalRank()
-    {
-        return comm.getRank();
-    }
-
-    /**
+             */
+            uint32_t getGlobalRank()
+            {
+                return comm.getRank();
+            }
+
+            /**
      * Returns the global MPI size.
-     *
+             *
      * @return global number of MPI ranks
-     */
-    uint32_t getGlobalSize()
-    {
-        return comm.getSize();
-    }
-
-    /**
-     * Initialises a slide of the simulation area.
-     *
-     * Starts a slide of the simulation area. In the process, GPU nodes are
-     * reassigned to new grid positions to enable large simulation areas
-     * to be computed.
-     * All nodes in the simulation must call this function at the same iteration.
-     *
-     * @return true if the position of the calling GPU is switched to the end, false otherwise
-     */
-    bool slide()
-    {
-        /* wait that all tasks are finished */
-        Manager::getInstance().waitForAllTasks();
+             */
+            uint32_t getGlobalSize()
+            {
+                return comm.getSize();
+            }
+
+            /**
+             * Initialises a slide of the simulation area.
+             *
+             * Starts a slide of the simulation area. In the process, GPU nodes are
+             * reassigned to new grid positions to enable large simulation areas
+             * to be computed.
+             * All nodes in the simulation must call this function at the same iteration.
+             *
+             * @return true if the position of the calling GPU is switched to the end, false otherwise
+             */
+            bool slide()
+            {              
+               /* wait that all tasks are finished */
+               Environment<DIM>::getInstance().getManager().waitForAllTasks();//
 
         bool result = comm.slide();
 
         updateGlobalOffset();
-
-        return result;
-    }
-    
-    /**
+                //SubGrid<DIM>::getInstance().setGlobalOffset(globalOffset);
+
+                return result;
+            }
+    
+            /**
      * Slides multiple times.
      * 
      * @param[in] numSlides number of slides
@@ -264,40 +194,41 @@
     }
 
     /**
-     * Returns a Mask which describes all neighbouring GPU nodes.
-     *
-     * @return Mask with all neighbors
-     */
-    const Mask& getCommunicationMask() const
-    {
-        return EnvironmentController::getInstance().getCommunicationMask();
-    }
+             * Returns a Mask which describes all neighbouring GPU nodes.
+             *
+             * @return Mask with all neighbors
+             */
+            const Mask& getCommunicationMask() const
+            {
+                return Environment<DIM>::getInstance().getEnvironmentController().getCommunicationMask();
+            }
 
     /**
      * Returns the MPI communicator class
      * 
      * @return current CommunicatorMPI
      */
-    CommunicatorMPI<DIM>& getCommunicator()
-    {
-        return comm;
-    }
-
-private:
-
-    /**
-     * Constructor
-     */
-    GridController() : gpuNodes(DataSpace<DIM>())
-    {
-
-    }
-
-    /**
-     * Constructor
-     */
-    GridController(const GridController& gc)
-    {
+            CommunicatorMPI<DIM>& getCommunicator()
+            {
+                return comm;
+            }
+
+        private:
+
+            friend Environment<DIM>;
+            /**
+             * Constructor
+             */
+            GridController() : gpuNodes(DataSpace<DIM>())
+            {
+
+            }
+
+            /**
+             * Constructor
+             */
+            GridController(const GridController& gc)
+            {
 
     }
     
@@ -312,93 +243,13 @@
          * (only change slide direction Y)
          */
         int gpuOffset_y = this->getPosition().y();
-        PMACC_AUTO(simBox, SubGrid<DIM>::getInstance().getSimulationBox());
+        PMACC_AUTO(simBox, Environment<DIM>::getInstance().getSubGrid().getSimulationBox());
         DataSpace<DIM> globalOffset(simBox.getGlobalOffset());
         /* this is allowed in the case that we use sliding window
          * because size in Y direction is the same for all gpus domains
          */
         globalOffset.y() = gpuOffset_y * simBox.getLocalSize().y();
-        SubGrid<DIM>::getInstance().setGlobalOffset(globalOffset);
-    }
-
-    /**
-     * Communicator for MPI
-     */
-    static CommunicatorMPI<DIM> comm;
-
-    /**
-     * number of GPU nodes for each direction
-     */
-    DataSpace<DIM> gpuNodes;
-};
-
-template <unsigned DIM>
-CommunicatorMPI<DIM> GridController<DIM>::comm;
-=======
-            /**
-             * Initialises a slide of the simulation area.
-             *
-             * Starts a slide of the simulation area. In the process, GPU nodes are
-             * reassigned to new grid positions to enable large simulation areas
-             * to be computed.
-             * All nodes in the simulation must call this function at the same iteration.
-             *
-             * @return true if the position of the calling GPU is switched to the end, false otherwise
-             */
-            bool slide()
-            {
-                Environment<DIM>::getInstance().getManager().waitForAllTasks();//wait that all TAsk are finisehd
-
-                bool result=comm.slide();
-
-                /* if we slide we must change our globalOffset of the simulation
-                 * (only change slide direction Y)
-                 */
-                int gpuOffset_y = this->getPosition().y();
-                PMACC_AUTO(simBox, Environment<DIM>::getInstance().getSubGrid().getSimulationBox());
-                DataSpace<DIM> globalOffset(simBox.getGlobalOffset());
-                /* this is allowed in the case that we use sliding window
-                 * because size in Y direction is the same for all gpus domains
-                 */
-                globalOffset.y() = gpuOffset_y * simBox.getLocalSize().y();
-                Environment<DIM>::getInstance().getSubGrid().setGlobalOffset(globalOffset);
-                //SubGrid<DIM>::getInstance().setGlobalOffset(globalOffset);
-
-                return result;
-            }
-
-            /**
-             * Returns a Mask which describes all neighbouring GPU nodes.
-             *
-             * @return Mask with all neighbors
-             */
-            const Mask& getCommunicationMask() const
-            {
-                return Environment<DIM>::getInstance().getEnvironmentController().getCommunicationMask();
-            }
-
-            CommunicatorMPI<DIM>& getCommunicator()
-            {
-                return comm;
-            }
-
-        private:
-
-            friend Environment<DIM>;
-            /**
-             * Constructor
-             */
-            GridController() : gpuNodes(DataSpace<DIM>())
-            {
-
-            }
-
-            /**
-             * Constructor
-             */
-            GridController(const GridController& gc)
-            {
-
+        Environment<DIM>::getInstance().getSubGrid().setGlobalOffset(globalOffset);
             }
 
             /**
@@ -427,7 +278,6 @@
 
         template <unsigned DIM>
         CommunicatorMPI<DIM> GridController<DIM>::comm;
->>>>>>> 3a976236
 
 } //namespace PMacc
 
